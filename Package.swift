--- conflicted
+++ resolved
@@ -32,14 +32,10 @@
         .target(
             name: "RediStack",
             dependencies: [
-<<<<<<< HEAD
                 .product(name: "NIOCore", package: "swift-nio"),
                 .product(name: "NIOPosix", package: "swift-nio"),
                 .product(name: "NIOConcurrencyHelpers", package: "swift-nio"),
-=======
                 .product(name: "Atomics", package: "swift-atomics"),
-                .product(name: "NIO", package: "swift-nio"),
->>>>>>> 60021f99
                 .product(name: "Logging", package: "swift-log"),
                 .product(name: "Metrics", package: "swift-metrics")
             ]
